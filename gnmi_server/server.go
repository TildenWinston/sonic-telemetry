--- conflicted
+++ resolved
@@ -163,16 +163,16 @@
 	var target string
 	prefix := req.GetPrefix()
 	if prefix == nil {
-	       return nil, status.Error(codes.Unimplemented, "No target specified in prefix")
+		return nil, status.Error(codes.Unimplemented, "No target specified in prefix")
 	} else {
-	       target = prefix.GetTarget()
-	       if target == "" {
-	               return nil, status.Error(codes.Unimplemented, "Empty target data not supported yet")
-	       }
+		target = prefix.GetTarget()
+		if target == "" {
+			return nil, status.Error(codes.Unimplemented, "Empty target data not supported yet")
+		}
 	}
 
 	paths := req.GetPath()
-        target = prefix.GetTarget()
+	target = prefix.GetTarget()
 	log.V(5).Infof("GetRequest paths: %v", paths)
 
 	var dc sdc.Client
@@ -211,84 +211,166 @@
 	return &gnmipb.GetResponse{Notification: notifications}, nil
 }
 
-<<<<<<< HEAD
-func (srv *Server) Set(ctx context.Context,req *gnmipb.SetRequest) (*gnmipb.SetResponse, error) {
-		if !READ_WRITE_MODE {
-			return nil, grpc.Errorf(codes.Unimplemented, "Telemetry is in read-only mode")
-		}
-		var results []*gnmipb.UpdateResult
-		var err error
-
-		/* Fetch the prefix. */
-		prefix := req.GetPrefix()
-
-               /* Create Transl client. */
-		dc, _ := sdc.NewTranslClient(prefix, nil)
-
-		/* DELETE */
-		for _, path := range req.GetDelete() {
-			log.V(2).Infof("Delete path: %v", path)
-
-			err := dc.Set(path, nil, sdc.DELETE)
-
-			if err != nil {
-				return nil, err
-			}
-
-			res := gnmipb.UpdateResult{
-							Path: path,
-	      						Op:   gnmipb.UpdateResult_DELETE,
-     			    		          }
-
-			/* Add to Set response results. */
-     			results = append(results, &res)
-
-		}
-
-		/* REPLACE */
-		for _, path := range req.GetReplace(){
-			log.V(2).Infof("Replace path: %v ", path)
-
-			err = dc.Set(path.GetPath(), path.GetVal(), sdc.REPLACE)
-
-			if err != nil {
-				return nil, err
-			}
-			res := gnmipb.UpdateResult{
-							Path: path.GetPath(),
-	      						Op:   gnmipb.UpdateResult_REPLACE,
-    				                  }
-			/* Add to Set response results. */
-     			results = append(results, &res)
-		}
-
-
-		/* UPDATE */
-		for _, path := range req.GetUpdate(){
-			log.V(2).Infof("Update path: %v ", path)
-
-			err = dc.Set(path.GetPath(), path.GetVal(), sdc.UPDATE)
-
-			if err != nil {
-				return nil, err
-			}
-
-			res := gnmipb.UpdateResult{
-							Path: path.GetPath(),
-	      						Op:   gnmipb.UpdateResult_UPDATE,
-     					          }
-			/* Add to Set response results. */
-     			results = append(results, &res)
-		}
-
-
+// Set implements the Get RPC in gNMI spec.
+func (srv *Server) Set(ctx context.Context, req *gnmipb.SetRequest) (*gnmipb.SetResponse, error) {
+	if !READ_WRITE_MODE {
+		return nil, grpc.Errorf(codes.Unimplemented, "Telemetry is in read-only mode")
+	}
+	var results []*gnmipb.UpdateResult
+	var err error
+
+	var target string
+	prefix := req.GetPrefix()
+	if prefix == nil {
+		return nil, status.Error(codes.Unimplemented, "No target specified in prefix")
+	}
+
+	target = prefix.GetTarget()
+	if target == "" {
+		return nil, status.Error(codes.Unimplemented, "Empty target data not supported yet")
+	}
+
+	// only support set config_db
+	if target != "CONFIG_DB" {
+		return nil, status.Errorf(codes.Unimplemented, "unsupported request target")
+	}
+
+	log.V(6).Infof("SetRequest: %v", req)
+	var results []*gnmipb.UpdateResult
+	dc, err := sdc.NewDbClient(nil, prefix)
+	if err != nil {
+		return nil, status.Error(codes.NotFound, err.Error())
+	}
+
+	for _, path := range req.GetDelete() {
+		log.V(2).Infof("Delete path: %v", path)
+		err := dc.Set(path, "", true)
+		if err != nil {
+			return nil, err
+		}
+		res := gnmipb.UpdateResult{
+			Path: path,
+			Op:   gnmipb.UpdateResult_DELETE,
+		}
+		results = append(results, &res)
+	}
+
+	for _, path := range req.GetReplace() {
+		val, err := getUpdateVal(path.GetVal())
+		if err != nil {
+			return nil, err
+		}
+		log.V(2).Infof("Replace path: %v val: %v", path, val)
+		err = dc.Set(path.GetPath(), val, true)
+		if err != nil {
+			return nil, err
+		}
+		res := gnmipb.UpdateResult{
+			Path: path.GetPath(),
+			Op:   gnmipb.UpdateResult_REPLACE,
+		}
+		results = append(results, &res)
+	}
+
+	/* UPDATE */
+	for _, path := range req.GetUpdate() {
+		val, err := getUpdateVal(path.GetVal())
+		if err != nil {
+			return nil, err
+		}
+		log.V(2).Infof("Update path: %v val: %v", path, val)
+		err = dc.Set(path.GetPath(), val, false)
+		if err != nil {
+			return nil, err
+		}
+		res := gnmipb.UpdateResult{
+			Path: path.GetPath(),
+			Op:   gnmipb.UpdateResult_UPDATE,
+		}
+		results = append(results, &res)
+	}
 
 	return &gnmipb.SetResponse{
- 					Prefix:   req.GetPrefix(),
-		  			Response: results,
-				  }, nil
-
-=======
+		Timestamp: time.Now().UnixNano(),
+		Prefix:    req.GetPrefix(),
+		Response:  results,
+	}, nil
+}
+
+// func (srv *Server) Set(ctx context.Context,req *gnmipb.SetRequest) (*gnmipb.SetResponse, error) {
+// 		if !READ_WRITE_MODE {
+// 			return nil, grpc.Errorf(codes.Unimplemented, "Telemetry is in read-only mode")
+// 		}
+// 		var results []*gnmipb.UpdateResult
+// 		var err error
+
+// 		/* Fetch the prefix. */
+// 		prefix := req.GetPrefix()
+
+//                /* Create Transl client. */
+// 		dc, _ := sdc.NewTranslClient(prefix, nil)
+
+// 		/* DELETE */
+// 		for _, path := range req.GetDelete() {
+// 			log.V(2).Infof("Delete path: %v", path)
+
+// 			err := dc.Set(path, nil, sdc.DELETE)
+
+// 			if err != nil {
+// 				return nil, err
+// 			}
+
+// 			res := gnmipb.UpdateResult{
+// 							Path: path,
+// 	      						Op:   gnmipb.UpdateResult_DELETE,
+//      			    		          }
+
+// 			/* Add to Set response results. */
+//      			results = append(results, &res)
+
+// 		}
+
+// 		/* REPLACE */
+// 		for _, path := range req.GetReplace(){
+// 			log.V(2).Infof("Replace path: %v ", path)
+
+// 			err = dc.Set(path.GetPath(), path.GetVal(), sdc.REPLACE)
+
+// 			if err != nil {
+// 				return nil, err
+// 			}
+// 			res := gnmipb.UpdateResult{
+// 							Path: path.GetPath(),
+// 	      						Op:   gnmipb.UpdateResult_REPLACE,
+//     				                  }
+// 			/* Add to Set response results. */
+//      			results = append(results, &res)
+// 		}
+
+// 		/* UPDATE */
+// 		for _, path := range req.GetUpdate(){
+// 			log.V(2).Infof("Update path: %v ", path)
+
+// 			err = dc.Set(path.GetPath(), path.GetVal(), sdc.UPDATE)
+
+// 			if err != nil {
+// 				return nil, err
+// 			}
+
+// 			res := gnmipb.UpdateResult{
+// 							Path: path.GetPath(),
+// 	      						Op:   gnmipb.UpdateResult_UPDATE,
+//      					          }
+// 			/* Add to Set response results. */
+//      			results = append(results, &res)
+// 		}
+
+// 	return &gnmipb.SetResponse{
+//  					Prefix:   req.GetPrefix(),
+// 		  			Response: results,
+// 				  }, nil
+// 	}
+
 // Get string value from TypedValue in gnmipb
 func getUpdateVal(t *gnmipb.TypedValue) (interface{}, error) {
 	switch t.Value.(type) {
@@ -338,118 +420,38 @@
 	}
 }
 
-// Set implements the Get RPC in gNMI spec.
-func (srv *Server) Set(ctx context.Context, req *gnmipb.SetRequest) (*gnmipb.SetResponse, error) {
-	var target string
-	prefix := req.GetPrefix()
-	if prefix == nil {
-		return nil, status.Error(codes.Unimplemented, "No target specified in prefix")
-	}
-
-	target = prefix.GetTarget()
-	if target == "" {
-		return nil, status.Error(codes.Unimplemented, "Empty target data not supported yet")
-	}
-
-	// only support set config_db
-	if target != "CONFIG_DB" {
-		return nil, status.Errorf(codes.Unimplemented, "unsupported request target")
-	}
-
-	log.V(6).Infof("SetRequest: %v", req)
-	var results []*gnmipb.UpdateResult
-	dc, err := sdc.NewDbClient(nil, prefix)
-	if err != nil {
-		return nil, status.Error(codes.NotFound, err.Error())
-	}
-
-	for _, path := range req.GetDelete() {
-		log.V(2).Infof("Delete path: %v", path)
-		err := dc.Set(path, "", true)
-		if err != nil {
-			return nil, err
-		}
-		res := gnmipb.UpdateResult{
-			Path: path,
-			Op:   gnmipb.UpdateResult_DELETE,
-		}
-		results = append(results, &res)
-	}
-
-	for _, path := range req.GetReplace() {
-		val, err := getUpdateVal(path.GetVal())
-		if err != nil {
-			return nil, err
-		}
-		log.V(2).Infof("Replace path: %v val: %v", path, val)
-		err = dc.Set(path.GetPath(), val, true)
-		if err != nil {
-			return nil, err
-		}
-		res := gnmipb.UpdateResult{
-			Path: path.GetPath(),
-			Op:   gnmipb.UpdateResult_REPLACE,
-		}
-		results = append(results, &res)
-	}
-
-	for _, path := range req.GetUpdate() {
-		val, err := getUpdateVal(path.GetVal())
-		if err != nil {
-			return nil, err
-		}
-		log.V(2).Infof("Update path: %v val: %v", path, val)
-		err = dc.Set(path.GetPath(), val, false)
-		if err != nil {
-			return nil, err
-		}
-		res := gnmipb.UpdateResult{
-			Path: path.GetPath(),
-			Op:   gnmipb.UpdateResult_UPDATE,
-		}
-		results = append(results, &res)
-	}
-
-	return &gnmipb.SetResponse{
-		Timestamp: time.Now().UnixNano(),
-		Prefix:    req.GetPrefix(),
-		Response:  results,
-	}, nil
->>>>>>> 39a54032
-}
-
 // Capabilities method is not implemented. Refer to gnxi for examples with openconfig integration
 func (srv *Server) Capabilities(context.Context, *gnmipb.CapabilityRequest) (*gnmipb.CapabilityResponse, error) {
 
-	dc, _ := sdc.NewTranslClient(nil , nil)
-
-		/* Fetch the client capabitlities. */
-		supportedModels := dc.Capabilities()
-		suppModels := make([]*gnmipb.ModelData, len(supportedModels))
-
-		for index, model := range supportedModels {
-			suppModels[index] = &gnmipb.ModelData{
-						    	     	Name: model.Name, 
-								Organization: model.Organization, 
-								Version: model.Version,
-			}
-		}
-
-	return &gnmipb.CapabilityResponse{SupportedModels: suppModels, 
-				 	  SupportedEncodings: supportedEncodings,
-					  GNMIVersion: "0.7.0"}, nil
-}
-
-func  isTargetDb ( target string) (bool) {
-	isDbClient := false 
-	dbTargetSupported := []string { "APPL_DB", "ASIC_DB" , "COUNTERS_DB", "LOGLEVEL_DB", "CONFIG_DB", "PFC_WD_DB", "FLEX_COUNTER_DB", "STATE_DB"}
-
-	    for _, name := range  dbTargetSupported {
-		    if  target ==  name {
-			    isDbClient = true
-				    return isDbClient
-		    }
-	    }
-
-	    return isDbClient
-}
+	dc, _ := sdc.NewTranslClient(nil, nil)
+
+	/* Fetch the client capabitlities. */
+	supportedModels := dc.Capabilities()
+	suppModels := make([]*gnmipb.ModelData, len(supportedModels))
+
+	for index, model := range supportedModels {
+		suppModels[index] = &gnmipb.ModelData{
+			Name:         model.Name,
+			Organization: model.Organization,
+			Version:      model.Version,
+		}
+	}
+
+	return &gnmipb.CapabilityResponse{SupportedModels: suppModels,
+		SupportedEncodings: supportedEncodings,
+		GNMIVersion:        "0.7.0"}, nil
+}
+
+func isTargetDb(target string) bool {
+	isDbClient := false
+	dbTargetSupported := []string{"APPL_DB", "ASIC_DB", "COUNTERS_DB", "LOGLEVEL_DB", "CONFIG_DB", "PFC_WD_DB", "FLEX_COUNTER_DB", "STATE_DB"}
+
+	for _, name := range dbTargetSupported {
+		if target == name {
+			isDbClient = true
+			return isDbClient
+		}
+	}
+
+	return isDbClient
+}